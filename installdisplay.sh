#!/bin/bash

<<<<<<< HEAD

wget https://g1lro.uk/display_driver.py

=======
# Version at https://github.com/G1LRO/ASL-Display
>>>>>>> ed53ed42
# This script installs and sets up the display_driver.py for AllStarLink3 on Raspberry Pi.
# Run as admin user: bash install_display_driver_script.sh
# Assumptions: Raspberry Pi OS (Debian-based), AllStarLink installed with Asterisk.
# The display_driver.py file should be downloaded from https://g1lro.uk/display_driver.py and placed in /home/admin before running this script.
# If the file is named differently, adjust the SCRIPT_PATH variable below.

set -e  # Exit on error

# Define paths
VENV_PATH="/home/admin/myenv"
SCRIPT_PATH="/home/admin/display_driver.py"
FAV_FILE="/home/admin/favourites.txt"
SERVICE_FILE="/etc/systemd/system/display_driver.service"
FONT_PATH="/usr/share/fonts/truetype/dejavu/DejaVuSans.ttf"

# Check if script file exists
if [ ! -f "$SCRIPT_PATH" ]; then
    echo "Error: $SCRIPT_PATH not found. Please download it from https://g1lro.uk/display_driver.py and place it in /home/admin."
    exit 1
fi

# Check if font file exists
if [ ! -f "$FONT_PATH" ]; then
    echo "Error: Font file $FONT_PATH not found. Installing fonts-dejavu..."
    sudo apt install -y fonts-dejavu
fi

# Step 1: Update and upgrade system
echo "Updating system..."
sudo apt update && sudo apt upgrade -y

# Step 2: Install required packages
echo "Installing Python, build tools, and dependencies..."
sudo apt install -y python3 python3-pip python3-venv git wget fonts-dejavu python3-numpy i2c-tools build-essential

# Step 3: Check and fix /tmp permissions
echo "Checking /tmp permissions..."
if mount | grep /tmp | grep noexec > /dev/null; then
    echo "Warning: /tmp is mounted with noexec. Remounting /tmp to allow execution..."
    sudo mount -o remount,exec /tmp || {
        echo "Error: Failed to remount /tmp. You may need to modify /etc/fstab or system settings."
        exit 1
    }
else
    echo "/tmp permissions OK."
fi
sudo chmod 1777 /tmp

# Step 4: Enable SPI interface
echo "Enabling SPI interface..."
sudo raspi-config nonint do_spi 0  # 0 enables SPI
if lsmod | grep -q spi_bcm2835; then
    echo "SPI is enabled."
else
    echo "Warning: SPI module not detected. Ensure hardware is connected correctly."
fi

# Step 5: Verify GPIO access
echo "Checking GPIO access..."
if groups | grep -q gpio; then
    echo "User is in gpio group."
else
    echo "Adding user to gpio group..."
    sudo usermod -a -G gpio admin
fi

# Step 6: Verify Asterisk
echo "Checking Asterisk installation..."
if command -v asterisk >/dev/null 2>&1; then
    echo "Asterisk is installed."
else
    echo "Error: Asterisk not found. Please ensure AllStarLink is installed."
    exit 1
fi

# Step 7: Create virtual environment
echo "Creating virtual environment..."
rm -rf "$VENV_PATH"  # Remove if exists (careful!)
python3 -m venv "$VENV_PATH"

# Activate venv
source "$VENV_PATH/bin/activate"

# Step 8: Install Adafruit Blinka and dependencies
echo "Installing Adafruit Blinka and dependencies..."
pip install --upgrade pip
pip install --upgrade setuptools
# Attempt to install sysv_ipc, but continue if it fails (optional for Blinka)
pip install sysv_ipc --no-build-isolation || {
    echo "Warning: sysv_ipc installation failed. Continuing without it, as it's optional for Adafruit Blinka."
}
pip install --upgrade adafruit-python-shell adafruit-blinka

# Step 9: Install specific libraries
echo "Installing Adafruit RGB Display and Pillow..."
pip install adafruit-circuitpython-rgb-display pillow

# Step 10: Test run the script
echo "Testing display_driver.py..."
if sudo $VENV_PATH/bin/python "$SCRIPT_PATH" >/tmp/display_driver_test.log 2>&1 & sleep 5; then
    echo "Test run started successfully. Check the display."
    kill $! 2>/dev/null || true
else
    echo "Test run failed. Check /tmp/display_driver_test.log for errors."
    cat /tmp/display_driver_test.log
fi

# Deactivate venv
deactivate

# Step 11: Create sample favourites.txt if not exists
if [ ! -f "$FAV_FILE" ]; then
    echo "Creating sample favourites.txt..."
    echo "Hubnet,41223" > "$FAV_FILE"
    echo "# Add your favorites in format: Name,NodeNumber (one per line)" >> "$FAV_FILE"
fi

# Step 12: Set up systemd service to run the script on boot
echo "Setting up systemd service..."
sudo bash -c "cat > $SERVICE_FILE" <<EOL
[Unit]
Description=Display Driver for AllStarLink
After=multi-user.target

[Service]
User=admin
WorkingDirectory=/home/admin
ExecStart=$VENV_PATH/bin/python $SCRIPT_PATH
Restart=always
StandardOutput=journal
StandardError=journal

[Install]
WantedBy=multi-user.target
EOL

# Reload systemd, enable and start service
sudo systemctl daemon-reload
sudo systemctl enable display_driver.service
sudo systemctl restart display_driver.service

# Step 13: Verify
echo "Installation complete!"
echo "Check service status with: sudo systemctl status display_driver.service"
echo "View logs with: journalctl -u display_driver.service -b"
echo "If the display is blank, verify:"
echo "- SPI is enabled (check with 'lsmod | grep spi_bcm2835')."
echo "- Hardware connections: ST7789 display (CS on CE0, DC on D25, backlight on D22), buttons (GPIO 23, 24)."
echo "- $SCRIPT_PATH exists and has correct node number (default: 58175)."
echo "- Font file exists at $FONT_PATH."
echo "- Asterisk is running (check with 'sudo asterisk -rx \"core show version\"')."
echo "- Check test run logs at /tmp/display_driver_test.log if the test failed."
echo "- If sysv_ipc issues persist, check /tmp permissions or system security settings."
echo "Reboot if necessary: sudo reboot"<|MERGE_RESOLUTION|>--- conflicted
+++ resolved
@@ -1,12 +1,7 @@
 #!/bin/bash
-
-<<<<<<< HEAD
-
 wget https://g1lro.uk/display_driver.py
 
-=======
 # Version at https://github.com/G1LRO/ASL-Display
->>>>>>> ed53ed42
 # This script installs and sets up the display_driver.py for AllStarLink3 on Raspberry Pi.
 # Run as admin user: bash install_display_driver_script.sh
 # Assumptions: Raspberry Pi OS (Debian-based), AllStarLink installed with Asterisk.
